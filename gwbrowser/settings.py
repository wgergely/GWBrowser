# -*- coding: utf-8 -*-
"""``settings.py`` contains the classes needed to get and set settings for
the application and the asset and file items.
"""

import time
import hashlib
import collections
from PySide2 import QtCore

import gwbrowser.common as common

SOLO = False


def _bool(v):
    """Converts True/False/None to their valid values."""
    if isinstance(v, basestring):
        if v.lower() == u'true':
            return True
        elif v.lower() == u'false':
            return False
        elif v.lower() == u'none':
            return None
        if not v:
            return None
    return v


class Active(QtCore.QObject):
    """Utility class to querry and monitor the changes to the active paths.

    Active paths are set by the ``LocalSettings`` module and are stored in the
    registry at ``HKEY_CURRENT_USER/SOFTWARE/COMPANY/PRODUCT.``

    The fully set active path is made up of the ``server``, ``job``, ``root``,
    ``asset``, ``location`` and ``file`` components.

    """
    # Signals
    activeBookmarkChanged = QtCore.Signal()
    activeAssetChanged = QtCore.Signal()
    activeLocationChanged = QtCore.Signal(unicode)
    activeFileChanged = QtCore.Signal(unicode)

    keys = (u'server', u'job', u'root', u'asset', u'location', u'file')

    def __init__(self, parent=None):
        super(Active, self).__init__(parent=parent)
        self.macos_mount_timer = QtCore.QTimer(parent=self)
        self.macos_mount_timer.setInterval(5000)
        self.macos_mount_timer.setSingleShot(False)
        self.macos_mount_timer.timeout.connect(common.mount)
        common.mount()

        self._active_paths = self.paths()

    @QtCore.Slot(unicode)
    @QtCore.Slot(unicode)
    def save_state(self, k, d):
        self._active_paths[k] = d

    @QtCore.Slot()
    def check_state(self):
        """This method is called by the timeout slot of the `Active.timer` and
        check the currently set active item. Emits a changed signal if the
        current state differs from the saved state.

        """
        # When active sync is disabled we won't
        val = local_settings.value(
            'preferences/MayaSettings/disable_active_sync')
        if val is True:
            return

        active_paths = self.paths()

        if self._active_paths == active_paths:
            return
        serverChanged = self._active_paths[u'server'] != active_paths[u'server']
        jobChanged = self._active_paths[u'job'] != active_paths[u'job']
        rootChanged = self._active_paths[u'root'] != active_paths[u'root']
        assetChanged = self._active_paths[u'asset'] != active_paths[u'asset']
        locationChanged = self._active_paths[u'location'] != active_paths[u'location']
        fileChanged = self._active_paths[u'file'] != active_paths[u'file']

        if serverChanged or jobChanged or rootChanged:
            self.activeBookmarkChanged.emit()
            self._active_paths = active_paths
            return

        if assetChanged:
            self.activeAssetChanged.emit()
            self._active_paths = active_paths
            return

        if locationChanged:
            self.activeLocationChanged.emit(active_paths[u'location'])

        if fileChanged:
            self.activeFileChanged.emit(active_paths[u'file'])

        self._active_paths = active_paths

    @classmethod
    def paths(cls):
        """Returns the currently set ``active`` paths as a dictionary.
        Before returning the values we validate wheather the
        saved path refers to an existing folder. The invalid items will be unset.

        Note:
            When the path is fully set it is made up of
            `server`/`job`/`root`/`asset`/`file` elements.

        Returns:
            OrderedDict: Object containing the set active path items.

        """
        d = collections.OrderedDict()
        for k in cls.keys:
            d[k] = local_settings.value(u'activepath/{}'.format(k))

        # Checking active-path and unsetting invalid parts
        path = u''
        for idx, k in enumerate(d):
            if d[k]:
                path += u'/{}'.format(common.get_sequence_startpath(d[k]))
                if idx == 0:
                    path = d[k]
            if not QtCore.QFileInfo(path).exists():
                local_settings.setValue(u'activepath/{}'.format(k), None)
                d[k] = None

        return d

    @staticmethod
    def get_active_path():
        """Returns the currently set, existing ``active`` path as a string.

        Returns:
            str or None: The currently set active path.

        """
        paths = []
        active_path = Active.paths()
        for k in active_path:
            if not active_path[k]:
                break

            paths.append(active_path[k])
            path = u'/'.join(paths)
            path = common.get_sequence_endpath(path)
            if not QtCore.QFileInfo(path).exists():
                break

        return path if path else None


class LocalSettings(QtCore.QSettings):
    """Used to store all user-specific settings, such as list of favourites,
    widget settings and filter modes.

    The current path settings are stored under the ``activepath`` section.

    Activepath keys:
        activepath/server: `Active` server (eg. '//server/data')
        activepath/job: `Active` job folder inside the server (eg. 'audible_0001')
        activepath/root: `Active` bookmark folder inside the job folder (eg. 'seq_010/shots').
        activepath/asset: `Active` asset folder in side the root folder (eg. 'shot_010').
        activepath/location:  `Active` location inside the asset folder (eg. ``common.RendersFolder``).
        activepath/file:    The relative path to the `active` file (eg. 'subfolder/mayascene_v001.ma').

    """

    def __init__(self, parent=None):
        super(LocalSettings, self).__init__(
            QtCore.QSettings.UserScope,
            common.COMPANY,
            common.PRODUCT,
            parent=parent
        )
        self.setDefaultFormat(QtCore.QSettings.NativeFormat)
        self.internal_settings = {}

    def value(self, k):
        """An override for the default get value method.

        When solo mode is on we have to disable saving `activepath` values to
        the local settings and redirect querries instead to a temporary proxy
        dictionary.

        """
        if SOLO and k.lower().startswith(u'activepath'):
            if k not in self.internal_settings:
                v = super(LocalSettings, self).value(k)
                self.internal_settings[k] = _bool(v)
            return self.internal_settings[k]
        return _bool(super(LocalSettings, self).value(k))

    def setValue(self, k, v):
        """This is a global override for our preferences to disable the setting
        of the active path settings.

        """
        if SOLO and k.lower().startswith(u'activepath'):
            self.internal_settings[k] = v
            return
        super(LocalSettings, self).setValue(k, v)


class AssetSettings(QtCore.QSettings):
    """Provides the file paths and the data of asset's configuration file and
    cached thumbnail.

    The settings are stored in the current bookmark folder, eg:
    `{bookmark}/.browser/986613d368816aa7e0ae910dfd863297.conf`, or
    `{bookmark}/.browser/986613d368816aa7e0ae910dfd863297.png`

    The file-name is generated based on the file or folder's path name relative
    to the current bookmark folder using a md5 hash. For instance,
    `//{server}/{job}/{bookmark}/asset/myfile.ma will take *asset/myfile.ma*
    to generate the hash and will return
    `//{server}/{job}/{bookmark}/.browser/986613d368816aa7e0ae910dfd863297.conf`
    as the configuration file's path.

    The asset settings object takes a ``QModelIndex`` (note: the index should
    contain a valid value for `common.ParentPathRole`), otherwise, the
    server, job, and bookmark folders can be passed manually when a QModelIndex
    is not available.

    Example:

        .. code-block:: python

        index = list_widget.currentIndex() # QtCore.QModelIndex settings =
        AssetSettings(index)
        settings.config_path()
        settings.thumbnail_path()

    """

    def __init__(self, index=QtCore.QModelIndex(), server=None, job=None, root=None, filepath=None, parent=None):
        if index.isValid():
            parents = index.data(common.ParentPathRole)
            if not parents:
                raise RuntimeError('Index does not contain a valid parent path information')
            server, job, root = parents[0:3]
            filepath = index.data(QtCore.Qt.StatusTipRole)

        hashed = self.hash(server, job, root, filepath)
        config_path = u'{server}/{job}/{root}/.browser/{hash}.conf'.format(
            server=server,
            job=job,
            root=root,
            hash=hashed
        )
<<<<<<< HEAD

=======
>>>>>>> c2ea4096

        self._file_path = filepath
        self._config_path = config_path
        self._thumbnail_path = config_path.replace(u'.conf', u'.png')

        super(AssetSettings, self).__init__(
            self.config_path(),
            QtCore.QSettings.IniFormat
        )
        # self.setDefaultFormat(QtCore.QSettings.IniFormat)
        # self.setFallbacksEnabled(False)

    @staticmethod
    def hash(server, job, root, filepath):
        # Sequences have their own asset setting and because the sequence frames might
        # change we will use a generic name instead of the current in-out frames
        collapsed = common.is_collapsed(filepath)
        if collapsed:
            filepath = collapsed.expand(ur'\1[0]\3')
        path = filepath.replace(server, u'').strip(u'/')
        path = hashlib.md5(path.encode(u'utf-8')).hexdigest()
        return path



    def config_path(self):
        """The path of the configuration file associated with the current file.

        For example:
            //server/job/root/.browser/986613d368816aa7e0ae910dfd863297.conf

        Returns:
            unicode: The path to the configuration file as a string.

        """
        return self._config_path

    def thumbnail_path(self):
        """The path of the saved thumbnail associated with the current file."""
        return self._thumbnail_path

    def value(self, k):
        return _bool(super(AssetSettings, self).value(k))

    def setValue(self, k, v):
        """Adding a pointer to the original file and a timestamp as well."""
        super(AssetSettings, self).setValue(u'file', self._file_path)
        super(AssetSettings, self).setValue(u'lastmodified', time.time())
        super(AssetSettings, self).setValue(k, v)


local_settings = LocalSettings()<|MERGE_RESOLUTION|>--- conflicted
+++ resolved
@@ -254,10 +254,6 @@
             root=root,
             hash=hashed
         )
-<<<<<<< HEAD
-
-=======
->>>>>>> c2ea4096
 
         self._file_path = filepath
         self._config_path = config_path
